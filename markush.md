--- conflicted
+++ resolved
@@ -1,6 +1,2 @@
 *stuff goes here*
-<<<<<<< HEAD
-**sure :)**
-=======
 *even more stuff here*
->>>>>>> 546ec8ae
